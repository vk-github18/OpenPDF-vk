/*
 * Copyright 2002 Paulo Soares
 *
 * The contents of this file are subject to the Mozilla Public License Version 1.1
 * (the "License"); you may not use this file except in compliance with the License.
 * You may obtain a copy of the License at http://www.mozilla.org/MPL/
 *
 * Software distributed under the License is distributed on an "AS IS" basis,
 * WITHOUT WARRANTY OF ANY KIND, either express or implied. See the License
 * for the specific language governing rights and limitations under the License.
 *
 * The Original Code is 'iText, a free JAVA-PDF library'.
 *
 * The Initial Developer of the Original Code is Bruno Lowagie. Portions created by
 * the Initial Developer are Copyright (C) 1999, 2000, 2001, 2002 by Bruno Lowagie.
 * All Rights Reserved.
 * Co-Developer of the code is Paulo Soares. Portions created by the Co-Developer
 * are Copyright (C) 2000, 2001, 2002 by Paulo Soares. All Rights Reserved.
 *
 * Contributor(s): all the names of the contributors are added in the source code
 * where applicable.
 *
 * Alternatively, the contents of this file may be used under the terms of the
 * LGPL license (the "GNU LIBRARY GENERAL PUBLIC LICENSE"), in which case the
 * provisions of LGPL are applicable instead of those above.  If you wish to
 * allow use of your version of this file only under the terms of the LGPL
 * License and not to allow others to use your version of this file under
 * the MPL, indicate your decision by deleting the provisions above and
 * replace them with the notice and other provisions required by the LGPL.
 * If you do not delete the provisions above, a recipient may use your version
 * of this file under either the MPL or the GNU LIBRARY GENERAL PUBLIC LICENSE.
 *
 * This library is free software; you can redistribute it and/or modify it
 * under the terms of the MPL as stated above or under the terms of the GNU
 * Library General Public License as published by the Free Software Foundation;
 * either version 2 of the License, or any later version.
 *
 * This library is distributed in the hope that it will be useful, but WITHOUT
 * ANY WARRANTY; without even the implied warranty of MERCHANTABILITY or FITNESS
 * FOR A PARTICULAR PURPOSE. See the GNU Library general Public License for more
 * details.
 *
 * If you didn't download this code from the following link, you should check if
 * you aren't using an obsolete version:
 * http://www.lowagie.com/iText/
 */

package com.lowagie.text.pdf;

import java.util.HashMap;
import java.util.Map;

import com.lowagie.text.Rectangle;

/**
 * Implements the appearance stream to be used with form fields..
 */

public class PdfAppearance extends PdfTemplate {

<<<<<<< HEAD
    static final Map<String, PdfName> stdFieldFontNames = new HashMap<>();
=======
    public static final Map<String, PdfName> stdFieldFontNames = new HashMap<>();
>>>>>>> 254fee2f
    static {
        stdFieldFontNames.put("Courier-BoldOblique", new PdfName("CoBO"));
        stdFieldFontNames.put("Courier-Bold", new PdfName("CoBo"));
        stdFieldFontNames.put("Courier-Oblique", new PdfName("CoOb"));
        stdFieldFontNames.put("Courier", new PdfName("Cour"));
        stdFieldFontNames.put("Helvetica-BoldOblique", new PdfName("HeBO"));
        stdFieldFontNames.put("Helvetica-Bold", new PdfName("HeBo"));
        stdFieldFontNames.put("Helvetica-Oblique", new PdfName("HeOb"));
        stdFieldFontNames.put("Helvetica", PdfName.HELV);
        stdFieldFontNames.put("Symbol", new PdfName("Symb"));
        stdFieldFontNames.put("Times-BoldItalic", new PdfName("TiBI"));
        stdFieldFontNames.put("Times-Bold", new PdfName("TiBo"));
        stdFieldFontNames.put("Times-Italic", new PdfName("TiIt"));
        stdFieldFontNames.put("Times-Roman", new PdfName("TiRo"));
        stdFieldFontNames.put("ZapfDingbats", PdfName.ZADB);
        stdFieldFontNames.put("HYSMyeongJo-Medium", new PdfName("HySm"));
        stdFieldFontNames.put("HYGoThic-Medium", new PdfName("HyGo"));
        stdFieldFontNames.put("HeiseiKakuGo-W5", new PdfName("KaGo"));
        stdFieldFontNames.put("HeiseiMin-W3", new PdfName("KaMi"));
        stdFieldFontNames.put("MHei-Medium", new PdfName("MHei"));
        stdFieldFontNames.put("MSung-Light", new PdfName("MSun"));
        stdFieldFontNames.put("STSong-Light", new PdfName("STSo"));
        stdFieldFontNames.put("MSungStd-Light", new PdfName("MSun"));
        stdFieldFontNames.put("STSongStd-Light", new PdfName("STSo"));
        stdFieldFontNames.put("HYSMyeongJoStd-Medium", new PdfName("HySm"));
        stdFieldFontNames.put("KozMinPro-Regular", new PdfName("KaMi"));
    }
    
    /**
     *Creates a <CODE>PdfAppearance</CODE>.
     */
    
    PdfAppearance() {
        super();
        separator = ' ';
    }
    
    PdfAppearance(PdfIndirectReference iref) {
        thisReference = iref;
    }
    
    /**
     * Creates new PdfTemplate
     *
     * @param wr the <CODE>PdfWriter</CODE>
     */
    
    PdfAppearance(PdfWriter wr) {
        super(wr);
        separator = ' ';
    }
    
    /**
     * Creates a new appearance to be used with form fields.
     *
     * @param writer the PdfWriter to use
     * @param width the bounding box width
     * @param height the bounding box height
     * @return the appearance created
     */
    public static PdfAppearance createAppearance(PdfWriter writer, float width, float height) {
        return createAppearance(writer, width, height, null);
    }

    private static PdfAppearance createAppearance(PdfWriter writer, float width, float height, PdfName forcedName) {
        PdfAppearance template = new PdfAppearance(writer);
        template.setWidth(width);
        template.setHeight(height);
        writer.addDirectTemplateSimple(template, forcedName);
        return template;
    }

    /**
     * Set the font and the size for the subsequent text writing.
     *
     * @param bf the font
     * @param size the font size in points
     */
    public void setFontAndSize(BaseFont bf, float size) {
        checkWriter();
        state.size = size;
        if (bf.getFontType() == BaseFont.FONT_TYPE_DOCUMENT) {
            state.fontDetails = new FontDetails(null, ((DocumentFont)bf).getIndirectReference(), bf);
        }
        else
            state.fontDetails = writer.addSimple(bf);
        PdfName psn = stdFieldFontNames.get(bf.getPostscriptFontName());
        if (psn == null) {
            if (bf.isSubset() && bf.getFontType() == BaseFont.FONT_TYPE_TTUNI)
                psn = state.fontDetails.getFontName();
            else {
                psn = new PdfName(bf.getPostscriptFontName());
                state.fontDetails.setSubset(false);
            }
        }
        PageResources prs = getPageResources();
//        PdfName name = state.fontDetails.getFontName();
        prs.addFont(psn, state.fontDetails.getIndirectReference());
        content.append(psn.getBytes()).append(' ').append(size).append(" Tf").append_i(separator);
    }

    public PdfContentByte getDuplicate() {
        PdfAppearance tpl = new PdfAppearance();
        tpl.writer = writer;
        tpl.pdf = pdf;
        tpl.thisReference = thisReference;
        tpl.pageResources = pageResources;
        tpl.bBox = new Rectangle(bBox);
        tpl.group = group;
        tpl.layer = layer;
        if (matrix != null) {
            tpl.matrix = new PdfArray(matrix);
        }
        tpl.separator = separator;
        return tpl;
    }
}<|MERGE_RESOLUTION|>--- conflicted
+++ resolved
@@ -58,11 +58,7 @@
 
 public class PdfAppearance extends PdfTemplate {
 
-<<<<<<< HEAD
-    static final Map<String, PdfName> stdFieldFontNames = new HashMap<>();
-=======
     public static final Map<String, PdfName> stdFieldFontNames = new HashMap<>();
->>>>>>> 254fee2f
     static {
         stdFieldFontNames.put("Courier-BoldOblique", new PdfName("CoBO"));
         stdFieldFontNames.put("Courier-Bold", new PdfName("CoBo"));
