--- conflicted
+++ resolved
@@ -456,7 +456,6 @@
      */
     public static final int ALLOW_DEGRADED_PRINTING = 4;
     /**
-<<<<<<< HEAD
      * action value
      */
     public static final PdfName PAGE_OPEN = PdfName.O;
@@ -488,56 +487,11 @@
      * Use bidirectional reordering with right-to-left preferential run direction.
      */
     public static final int RUN_DIRECTION_RTL = 3;
-=======
-     * @deprecated As of iText 2.0.7, use {@link #ALLOW_PRINTING} instead. Scheduled for removal at or after 2.2.0
-     */
-    @Deprecated
-    public static final int AllowPrinting = ALLOW_PRINTING;
-    /**
-     * @deprecated As of iText 2.0.7, use {@link #ALLOW_MODIFY_CONTENTS} instead. Scheduled for removal at or after
-     * 2.2.0
-     */
-    @Deprecated
-    public static final int AllowModifyContents = ALLOW_MODIFY_CONTENTS;
-    /**
-     * @deprecated As of iText 2.0.7, use {@link #ALLOW_COPY} instead. Scheduled for removal at or after 2.2.0
-     */
-    @Deprecated
-    public static final int AllowCopy = ALLOW_COPY;
-    /**
-     * @deprecated As of iText 2.0.7, use {@link #ALLOW_MODIFY_ANNOTATIONS} instead. Scheduled for removal at or after
-     * 2.2.0
-     */
-    @Deprecated
-    public static final int AllowModifyAnnotations = ALLOW_MODIFY_ANNOTATIONS;
-    /**
-     * @deprecated As of iText 2.0.7, use {@link #ALLOW_FILL_IN} instead. Scheduled for removal at or after 2.2.0
-     */
-    @Deprecated
-    public static final int AllowFillIn = ALLOW_FILL_IN;
-    /**
-     * @deprecated As of iText 2.0.7, use {@link #ALLOW_SCREENREADERS} instead. Scheduled for removal at or after 2.2.0
-     */
-    @Deprecated
-    public static final int AllowScreenReaders = ALLOW_SCREENREADERS;
-    /**
-     * @deprecated As of iText 2.0.7, use {@link #ALLOW_ASSEMBLY} instead. Scheduled for removal at or after 2.2.0
-     */
-    @Deprecated
-    public static final int AllowAssembly = ALLOW_ASSEMBLY;
-    /**
-     * @deprecated As of iText 2.0.7, use {@link #ALLOW_DEGRADED_PRINTING} instead. Scheduled for removal at or after
-     * 2.2.0
-     */
-    @Deprecated
-    public static final int AllowDegradedPrinting = ALLOW_DEGRADED_PRINTING;
->>>>>>> ffdb1b9b
 
 //  [C3] PdfViewerPreferences interface
 
     // page layout (section 13.1.1 of "iText in Action")
     /**
-<<<<<<< HEAD
      * Mask to separate the encryption type from the encryption mode.
      */
     static final int ENCRYPTION_MASK = 7;
@@ -670,207 +624,16 @@
      * An array list used to define the order of an OCG tree.
      */
     protected List<PdfOCG> documentOCGorder = new ArrayList<>();
-=======
-     * @deprecated As of iText 2.0.7, use {@link #STANDARD_ENCRYPTION_40} instead. Scheduled for removal at or after
-     * 2.2.0
-     */
-    @Deprecated
-    public static final boolean STRENGTH40BITS = false;
-    /**
-     * @deprecated As of iText 2.0.7, use {@link #STANDARD_ENCRYPTION_128} instead. Scheduled for removal at or after
-     * 2.2.0
-     */
-    @Deprecated
-    public static final boolean STRENGTH128BITS = true;
-    /**
-     * action value
-     */
-    public static final PdfName PAGE_OPEN = PdfName.O;
-    /**
-     * action value
-     */
-    public static final PdfName PAGE_CLOSE = PdfName.C;
-    /**
-     * The default space-char ratio.
-     */
-    public static final float SPACE_CHAR_RATIO_DEFAULT = 2.5f;
-    /**
-     * Disable the inter-character spacing.
-     */
-    public static final float NO_SPACE_CHAR_RATIO = 10000000f;
-
-    // page mode (section 13.1.2 of "iText in Action")
-    /**
-     * Use the default run direction.
-     */
-    public static final int RUN_DIRECTION_DEFAULT = 0;
-    /**
-     * Do not use bidirectional reordering.
-     */
-    public static final int RUN_DIRECTION_NO_BIDI = 1;
-    /**
-     * Use bidirectional reordering with left-to-right preferential run direction.
-     */
-    public static final int RUN_DIRECTION_LTR = 2;
-    /**
-     * Use bidirectional reordering with right-to-left preferential run direction.
-     */
-    public static final int RUN_DIRECTION_RTL = 3;
-    /**
-     * Mask to separate the encryption type from the encryption mode.
-     */
-    static final int ENCRYPTION_MASK = 7;
-    /**
-     * Stores the PDF/X level.
-     */
-    private final PdfXConformanceImp pdfxConformance = new PdfXConformanceImp();
-
-    // values for setting viewer preferences in iText versions older than 2.x
-    /**
-     * This is the list with all the images in the document.
-     */
-    private final HashMap<Long, PdfName> images = new HashMap<>();
-    /**
-     * the pdfdocument object.
-     */
-    protected PdfDocument pdf;
-    /**
-     * The direct content in this document.
-     */
-    protected PdfContentByte directContent;
-    /**
-     * The direct content under in this document.
-     */
-    protected PdfContentByte directContentUnder;
-    /**
-     * body of the PDF document
-     */
-    protected PdfBody body;
-    /**
-     * Holds value of property extraCatalog this is used for Output Intents.
-     */
-    protected PdfDictionary extraCatalog;
-    /**
-     * The root of the page tree.
-     */
-    protected PdfPages root = new PdfPages(this);
-    /**
-     * The PdfIndirectReference to the pages.
-     */
-    protected ArrayList<PdfIndirectReference> pageReferences = new ArrayList<>();
-    /**
-     * The current page number.
-     */
-    protected int currentPageNumber = 1;
-    /**
-     * The value of the Tabs entry in the page dictionary.
-     *
-     * @since 2.1.5
-     */
-    protected PdfName tabs = null;
-    /**
-     * A number referring to the previous Cross-Reference Table.
-     */
-    protected int prevxref = 0;
-    protected List newBookmarks;
-    /**
-     * Stores the version information for the header and the catalog.
-     */
-    protected PdfVersionImp pdf_version = new PdfVersionImp();
-    /**
-     * XMP Metadata for the document.
-     */
-    protected byte[] xmpMetadata = null;
-    /**
-     * Contains the business logic for cryptography.
-     */
-    protected PdfEncryption crypto;
-
-//  [C4] Page labels
-    /**
-     * Holds value of property fullCompression.
-     */
-    protected boolean fullCompression = false;
-
-//  [C5] named objects: named destinations, javascript, embedded files
-    /**
-     * The compression level of the content streams.
-     *
-     * @since 2.1.3
-     */
-    protected int compressionLevel = PdfStream.DEFAULT_COMPRESSION;
-    /**
-     * The fonts of this document
-     */
-    protected LinkedHashMap<BaseFont, FontDetails> documentFonts = new LinkedHashMap<>();
-    /**
-     * The font number counter for the fonts in the document.
-     */
-    protected int fontNumber = 1;
-    /**
-     * The form XObjects in this document. The key is the xref and the value is Object[]{PdfName, template}.
-     */
-    protected LinkedHashMap<PdfIndirectReference, Object[]> formXObjects = new LinkedHashMap<>();
-    /**
-     * The name counter for the form XObjects name.
-     */
-    protected int formXObjectsCounter = 1;
-    protected HashMap<PdfReader, PdfReaderInstance> importedPages = new HashMap<>();
-    protected PdfReaderInstance currentPdfReaderInstance;
-    /**
-     * The colors of this document
-     */
-    protected HashMap<PdfSpotColor, ColorDetails> documentColors = new HashMap<>();
-    /**
-     * The color number counter for the colors in the document.
-     */
-    protected int colorNumber = 1;
-    /**
-     * The patterns of this document
-     */
-    protected HashMap<PdfPatternPainter, PdfName> documentPatterns = new HashMap<>();
-    /**
-     * The pattern number counter for the colors in the document.
-     */
-    protected int patternNumber = 1;
-
-    // [C6] Actions (open and additional)
-    protected HashMap<PdfShadingPattern, Object> documentShadingPatterns = new HashMap<>();
-    protected HashMap<PdfShading, Object> documentShadings = new HashMap<>();
-    protected HashMap<PdfDictionary, PdfObject[]> documentExtGState = new LinkedHashMap<>();
-    protected HashMap<Object, PdfObject[]> documentProperties = new HashMap<>();
-    protected boolean tagged = false;
-    protected PdfStructureTreeRoot structureTreeRoot;
-    /**
-     * A hashSet containing all the PdfLayer objects.
-     */
-    protected Set<PdfOCG> documentOCG = new HashSet<>();
-    /**
-     * An array list used to define the order of an OCG tree.
-     */
-    protected List<PdfOCG> documentOCGorder = new ArrayList<>();
-
-//  [C7] portable collections
->>>>>>> ffdb1b9b
     /**
      * The OCProperties in a catalog dictionary.
      */
     protected PdfOCProperties OCProperties;
-<<<<<<< HEAD
     /**
      * The RBGroups array in an OCG dictionary
      */
     protected PdfArray OCGRadioGroup = new PdfArray();
 
 // [C6] Actions (open and additional)
-=======
-
-//  [C8] AcroForm
-    /**
-     * The RBGroups array in an OCG dictionary
-     */
-    protected PdfArray OCGRadioGroup = new PdfArray();
->>>>>>> ffdb1b9b
     /**
      * The locked array in an OCG dictionary
      *
@@ -886,7 +649,6 @@
     protected float userunit = 0f;
     protected PdfDictionary defaultColorspace = new PdfDictionary();
     protected HashMap<ColorDetails, ColorDetails> documentSpotPatterns = new HashMap<>();
-<<<<<<< HEAD
     protected ColorDetails patternColorspaceRGB;
     protected ColorDetails patternColorspaceGRAY;
 
@@ -904,25 +666,6 @@
      * @since 2.1.5
      */
     protected HashMap<PdfStream, PdfIndirectReference> JBIG2Globals = new HashMap<>();
-=======
-
-    //  [C9] Metadata
-    protected ColorDetails patternColorspaceRGB;
-    protected ColorDetails patternColorspaceGRAY;
-    protected ColorDetails patternColorspaceCMYK;
-    /**
-     * Dictionary, containing all the images of the PDF document
-     */
-    protected PdfDictionary imageDictionary = new PdfDictionary();
-    /**
-     * A HashSet with Stream objects containing JBIG2 Globals
-     *
-     * @since 2.1.5
-     */
-    protected HashMap<PdfStream, PdfIndirectReference> JBIG2Globals = new HashMap<>();
-
-//  [C10] PDFX Conformance
->>>>>>> ffdb1b9b
     /**
      * The <CODE>PdfPageEvent</CODE> for this document.
      */
@@ -1037,11 +780,7 @@
         }
     }
 
-<<<<<<< HEAD
 //  [C10] PDFX Conformance
-=======
-//  [C11] Output intents
->>>>>>> ffdb1b9b
 
     /**
      * Gets the <CODE>PdfDocument</CODE> associated with this writer.
@@ -1088,15 +827,6 @@
         }
         pdf.setLeading(leading);
     }
-<<<<<<< HEAD
-=======
-
-// PDF Objects that have an impact on the PDF body
-
-//  [F1] PdfEncryptionSettings interface
-
-    // types of encryption
->>>>>>> ffdb1b9b
 
     /**
      * Use this method to get the direct content for this document. There is only one direct content, multiple calls to
@@ -1157,8 +887,6 @@
             }
         }
     }
-    // ENCRYPTION_* = 3 reserved for implementation of the
-    // meanwhile deprecated proprietary AES256 variant by Adobe
 
     /**
      * Use this method to add a PDF object to the PDF body. Use this method only if you know what you're doing!
@@ -1210,8 +938,6 @@
             throws IOException {
         return body.add(object, ref, inObjStm);
     }
-
-    // permissions
 
     /**
      * Use this method to add a PDF object to the PDF body. Use this method only if you know what you're doing!
@@ -1292,11 +1018,8 @@
         }
         return catalog;
     }
-<<<<<<< HEAD
     // ENCRYPTION_* = 3 reserved for implementation of the
     // meanwhile deprecated proprietary AES256 variant by Adobe
-=======
->>>>>>> ffdb1b9b
 
     /**
      * Sets extra keys to the catalog.
@@ -1442,11 +1165,6 @@
         return null;
     }
 
-<<<<<<< HEAD
-=======
-    // Strength of the encryption (kept for historical reasons)
-
->>>>>>> ffdb1b9b
     /**
      * Gets the <CODE>PdfPageEvent</CODE> for this document or <CODE>null</CODE> if none is set.
      *
@@ -1664,19 +1382,12 @@
      *
      * @return the root outline
      */
-<<<<<<< HEAD
 
     public PdfOutline getRootOutline() {
         return directContent.getRootOutline();
     }
 
 //  [F2] compression
-=======
-
-    public PdfOutline getRootOutline() {
-        return directContent.getRootOutline();
-    }
->>>>>>> ffdb1b9b
 
     /**
      * Sets the bookmarks. The list structure is defined in {@link SimpleBookmark}.
@@ -1704,19 +1415,11 @@
     /**
      * @see com.lowagie.text.pdf.interfaces.PdfVersion#setAtLeastPdfVersion(char)
      */
-<<<<<<< HEAD
-=======
     @Override
->>>>>>> ffdb1b9b
     public void setAtLeastPdfVersion(char version) {
         pdf_version.setAtLeastPdfVersion(version);
     }
 
-<<<<<<< HEAD
-=======
-    //  [F2] compression
-
->>>>>>> ffdb1b9b
     /**
      * @see com.lowagie.text.pdf.interfaces.PdfVersion#addDeveloperExtension(com.lowagie.text.pdf.PdfDeveloperExtension)
      * @since 2.1.6
@@ -1766,11 +1469,6 @@
         pdf.addViewerPreference(key, value);
     }
 
-<<<<<<< HEAD
-=======
-//  [F3] adding fonts
-
->>>>>>> ffdb1b9b
     /**
      * Use this method to add page labels
      *
@@ -1780,11 +1478,8 @@
         pdf.setPageLabels(pageLabels);
     }
 
-<<<<<<< HEAD
 //  [F4] adding (and releasing) form XObjects
 
-=======
->>>>>>> ffdb1b9b
     /**
      * Adds named destinations in bulk. Valid keys and values of the map can be found in the map that is created by
      * SimpleNamedDestination.
@@ -1832,11 +1527,6 @@
         pdf.addJavaScript(js);
     }
 
-<<<<<<< HEAD
-=======
-//  [F4] adding (and releasing) form XObjects
-
->>>>>>> ffdb1b9b
     /**
      * Use this method to add a JavaScript action at the document level. When the document opens, all this JavaScript
      * runs.
@@ -1849,11 +1539,8 @@
         addJavaScript(PdfAction.javaScript(code, this, unicode));
     }
 
-<<<<<<< HEAD
 //  [F5] adding pages imported form other PDF documents
 
-=======
->>>>>>> ffdb1b9b
     /**
      * Use this method to adds a JavaScript action at the document level. When the document opens, all this JavaScript
      * runs.
@@ -1888,11 +1575,6 @@
         addJavaScript(name, PdfAction.javaScript(code, this, unicode));
     }
 
-<<<<<<< HEAD
-=======
-//  [F5] adding pages imported form other PDF documents
-
->>>>>>> ffdb1b9b
     /**
      * Use this method to adds a JavaScript action at the document level. When the document opens, all this JavaScript
      * runs.
@@ -1940,11 +1622,8 @@
         addFileAttachment(null, fs);
     }
 
-<<<<<<< HEAD
 //  [F6] spot colors
 
-=======
->>>>>>> ffdb1b9b
     /**
      * @see com.lowagie.text.pdf.interfaces.PdfDocumentActions#setOpenAction(java.lang.String)
      */
@@ -1977,11 +1656,6 @@
         }
         pdf.addAdditionalAction(actionType, action);
     }
-<<<<<<< HEAD
-=======
-
-//  [F6] spot colors
->>>>>>> ffdb1b9b
 
     /**
      * Use this method to add the Collection dictionary.
@@ -1993,11 +1667,8 @@
         pdf.setCollection(collection);
     }
 
-<<<<<<< HEAD
 //  [F7] document patterns
 
-=======
->>>>>>> ffdb1b9b
     /**
      * @see com.lowagie.text.pdf.interfaces.PdfAnnotations#getAcroForm()
      */
@@ -2018,11 +1689,7 @@
         addAnnotation(annot);
     }
 
-<<<<<<< HEAD
 //  [F8] shading patterns
-=======
-//  [F7] document patterns
->>>>>>> ffdb1b9b
 
     /**
      * @see com.lowagie.text.pdf.interfaces.PdfAnnotations#addCalculationOrder(com.lowagie.text.pdf.PdfFormField)
@@ -2040,11 +1707,8 @@
         pdf.setSigFlags(f);
     }
 
-<<<<<<< HEAD
 //  [F9] document shadings
 
-=======
->>>>>>> ffdb1b9b
     /**
      * Use this method to set the XMP Metadata.
      *
@@ -2054,8 +1718,6 @@
         this.xmpMetadata = xmpMetadata;
     }
 
-//  [F8] shading patterns
-
     /**
      * Use this method to set the XMP Metadata for each page.
      *
@@ -2073,8 +1735,6 @@
     public void createXmpMetadata() {
         setXmpMetadata(createXmpMetadataBytes());
     }
-
-//  [F9] document shadings
 
     /**
      * @return an XmpMetadata byte array
@@ -2090,11 +1750,8 @@
         return baos.toByteArray();
     }
 
-<<<<<<< HEAD
 //  [F11] adding properties (OCG, marked content)
 
-=======
->>>>>>> ffdb1b9b
     /**
      * @see com.lowagie.text.pdf.interfaces.PdfXConformance#getPDFXConformance()
      */
@@ -2102,11 +1759,6 @@
     public int getPDFXConformance() {
         return pdfxConformance.getPDFXConformance();
     }
-<<<<<<< HEAD
-=======
-
-// [F10] extended graphics state (for instance for transparency)
->>>>>>> ffdb1b9b
 
     /**
      * @see com.lowagie.text.pdf.interfaces.PdfXConformance#setPDFXConformance(int)
@@ -2141,11 +1793,7 @@
         return pdfxConformance.isPdfX();
     }
 
-<<<<<<< HEAD
 //  [F12] tagged PDF
-=======
-//  [F11] adding properties (OCG, marked content)
->>>>>>> ffdb1b9b
 
     public boolean isPdfA1() {
         return pdfxConformance.isPdfA1();
@@ -2215,11 +1863,6 @@
         setOutputIntents(outputConditionIdentifier, outputCondition, registryName, info, colorProfile);
     }
 
-<<<<<<< HEAD
-=======
-//  [F12] tagged PDF
-
->>>>>>> ffdb1b9b
     /**
      * Use this method to copy the output intent dictionary from another document to this one.
      *
@@ -2262,16 +1905,8 @@
         return crypto;
     }
 
-<<<<<<< HEAD
 //  [F13] Optional Content Groups
 
-    /**
-     * @see com.lowagie.text.pdf.interfaces.PdfEncryptionSettings#setEncryption(byte[], byte[], int, int)
-     */
-    @Override
-    public void setEncryption(byte[] userPassword, byte[] ownerPassword, int permissions, int encryptionType)
-            throws DocumentException {
-=======
     /**
      * @see com.lowagie.text.pdf.interfaces.PdfEncryptionSettings#setEncryption(byte[], byte[], int, int)
      */
@@ -2293,23 +1928,6 @@
      */
     @Override
     public void setEncryption(Certificate[] certs, int[] permissions, int encryptionType) throws DocumentException {
->>>>>>> ffdb1b9b
-        if (pdf.isOpen()) {
-            throw new DocumentException(
-                    MessageLocalization.getComposedMessage("encryption.can.only.be.added.before.opening.the.document"));
-        }
-        crypto = new PdfEncryption();
-<<<<<<< HEAD
-        crypto.setCryptoMode(encryptionType, 0);
-        crypto.setupAllKeys(userPassword, ownerPassword, permissions);
-    }
-
-    /**
-     * @see com.lowagie.text.pdf.interfaces.PdfEncryptionSettings#setEncryption(java.security.cert.Certificate[], int[],
-     * int)
-     */
-    @Override
-    public void setEncryption(Certificate[] certs, int[] permissions, int encryptionType) throws DocumentException {
         if (pdf.isOpen()) {
             throw new DocumentException(
                     MessageLocalization.getComposedMessage("encryption.can.only.be.added.before.opening.the.document"));
@@ -2325,84 +1943,6 @@
     }
 
     /**
-=======
-        if (certs != null) {
-            for (int i = 0; i < certs.length; i++) {
-                crypto.addRecipient(certs[i], permissions[i]);
-            }
-        }
-        crypto.setCryptoMode(encryptionType, 0);
-        crypto.getEncryptionDictionary();
-    }
-
-    /**
-     * Sets the encryption options for this document. The userPassword and the ownerPassword can be null or have zero
-     * length. In this case the ownerPassword is replaced by a random string. The open permissions for the document can
-     * be AllowPrinting, AllowModifyContents, AllowCopy, AllowModifyAnnotations, AllowFillIn, AllowScreenReaders,
-     * AllowAssembly and AllowDegradedPrinting. The permissions can be combined by ORing them.
-     *
-     * @param userPassword    the user password. Can be null or empty
-     * @param ownerPassword   the owner password. Can be null or empty
-     * @param permissions     the user permissions
-     * @param strength128Bits <code>true</code> for 128 bit key length, <code>false</code> for 40 bit key length
-     * @throws DocumentException if the document is already open
-     * @deprecated As of iText 2.0.3, replaced by (@link #setEncryption(byte[], byte[], int, int)}. Scheduled for
-     * removal at or after 2.2.0
-     */
-    @Deprecated
-    public void setEncryption(byte[] userPassword, byte[] ownerPassword, int permissions, boolean strength128Bits)
-            throws DocumentException {
-        setEncryption(userPassword, ownerPassword, permissions,
-                strength128Bits ? STANDARD_ENCRYPTION_128 : STANDARD_ENCRYPTION_40);
-    }
-
-//  [F13] Optional Content Groups
-
-    /**
-     * Sets the encryption options for this document. The userPassword and the ownerPassword can be null or have zero
-     * length. In this case the ownerPassword is replaced by a random string. The open permissions for the document can
-     * be AllowPrinting, AllowModifyContents, AllowCopy, AllowModifyAnnotations, AllowFillIn, AllowScreenReaders,
-     * AllowAssembly and AllowDegradedPrinting. The permissions can be combined by ORing them.
-     *
-     * @param strength      <code>true</code> for 128 bit key length, <code>false</code> for 40 bit key length
-     * @param userPassword  the user password. Can be null or empty
-     * @param ownerPassword the owner password. Can be null or empty
-     * @param permissions   the user permissions
-     * @throws DocumentException if the document is already open
-     * @deprecated As of iText 2.0.3, replaced by (@link #setEncryption(byte[], byte[], int, int)}. Scheduled for
-     * removal at or after 2.2.0
-     */
-    @Deprecated
-    public void setEncryption(boolean strength, String userPassword, String ownerPassword, int permissions)
-            throws DocumentException {
-        setEncryption(getISOBytes(userPassword), getISOBytes(ownerPassword), permissions,
-                strength ? STANDARD_ENCRYPTION_128 : STANDARD_ENCRYPTION_40);
-    }
-
-    /**
-     * Sets the encryption options for this document. The userPassword and the ownerPassword can be null or have zero
-     * length. In this case the ownerPassword is replaced by a random string. The open permissions for the document can
-     * be AllowPrinting, AllowModifyContents, AllowCopy, AllowModifyAnnotations, AllowFillIn, AllowScreenReaders,
-     * AllowAssembly and AllowDegradedPrinting. The permissions can be combined by ORing them.
-     *
-     * @param encryptionType the type of encryption. It can be one of STANDARD_ENCRYPTION_40, STANDARD_ENCRYPTION_128 or
-     *                       ENCRYPTION_AES128. Optionally DO_NOT_ENCRYPT_METADATA can be ored to output the metadata in
-     *                       cleartext
-     * @param userPassword   the user password. Can be null or empty
-     * @param ownerPassword  the owner password. Can be null or empty
-     * @param permissions    the user permissions
-     * @throws DocumentException if the document is already open
-     * @deprecated As of iText 2.0.3, replaced by (@link #setEncryption(byte[], byte[], int, int)}. Scheduled for
-     * removal at or after 2.2.0
-     */
-    @Deprecated
-    public void setEncryption(int encryptionType, String userPassword, String ownerPassword, int permissions)
-            throws DocumentException {
-        setEncryption(getISOBytes(userPassword), getISOBytes(ownerPassword), permissions, encryptionType);
-    }
-
-    /**
->>>>>>> ffdb1b9b
      * Use this method to find out if 1.5 compression is on.
      *
      * @return the 1.5 compression status
@@ -3805,11 +3345,7 @@
                 if (!(obj instanceof PdfCrossReference)) {
                     return false;
                 }
-<<<<<<< HEAD
                 PdfCrossReference other = (PdfCrossReference) obj;
-=======
-                final PdfCrossReference other = (PdfCrossReference) obj;
->>>>>>> ffdb1b9b
                 return refnum == other.refnum;
             }
 
