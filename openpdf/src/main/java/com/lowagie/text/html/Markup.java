/*
 * $Id: Markup.java 3654 2009-01-21 16:11:00Z blowagie $
 *
 * Copyright 2001, 2002 by Bruno Lowagie.
 *
 * The contents of this file are subject to the Mozilla Public License Version 1.1
 * (the "License"); you may not use this file except in compliance with the License.
 * You may obtain a copy of the License at http://www.mozilla.org/MPL/
 *
 * Software distributed under the License is distributed on an "AS IS" basis,
 * WITHOUT WARRANTY OF ANY KIND, either express or implied. See the License
 * for the specific language governing rights and limitations under the License.
 *
 * The Original Code is 'iText, a free JAVA-PDF library'.
 *
 * The Initial Developer of the Original Code is Bruno Lowagie. Portions created by
 * the Initial Developer are Copyright (C) 1999, 2000, 2001, 2002 by Bruno Lowagie.
 * All Rights Reserved.
 * Co-Developer of the code is Paulo Soares. Portions created by the Co-Developer
 * are Copyright (C) 2000, 2001, 2002 by Paulo Soares. All Rights Reserved.
 *
 * Contributor(s): all the names of the contributors are added in the source code
 * where applicable.
 *
 * Alternatively, the contents of this file may be used under the terms of the
 * LGPL license (the "GNU LIBRARY GENERAL PUBLIC LICENSE"), in which case the
 * provisions of LGPL are applicable instead of those above.  If you wish to
 * allow use of your version of this file only under the terms of the LGPL
 * License and not to allow others to use your version of this file under
 * the MPL, indicate your decision by deleting the provisions above and
 * replace them with the notice and other provisions required by the LGPL.
 * If you do not delete the provisions above, a recipient may use your version
 * of this file under either the MPL or the GNU LIBRARY GENERAL PUBLIC LICENSE.
 *
 * This library is free software; you can redistribute it and/or modify it
 * under the terms of the MPL as stated above or under the terms of the GNU
 * Library General Public License as published by the Free Software Foundation;
 * either version 2 of the License, or any later version.
 *
 * This library is distributed in the hope that it will be useful, but WITHOUT
 * ANY WARRANTY; without even the implied warranty of MERCHANTABILITY or FITNESS
 * FOR A PARTICULAR PURPOSE. See the GNU Library general Public License for more
 * details.
 *
 * Contributions by:
 * Lubos Strapko
 *
 * If you didn't download this code from the following link, you should check if
 * you aren't using an obsolete version:
 * https://github.com/LibrePDF/OpenPDF
 */

package com.lowagie.text.html;

import java.awt.Color;
import java.util.Locale;
import java.util.Properties;
import java.util.StringTokenizer;

/**
 * A class that contains all the possible tagnames and their attributes.
 */

public class Markup {

    // iText specific

    /**
     * the key for any tag
     */
    public static final String ITEXT_TAG = "tag";

    // HTML tags

    /**
     * the markup for the body part of a file
     */
    public static final String HTML_TAG_BODY = "body";

    /**
     * The DIV tag.
     */
    public static final String HTML_TAG_DIV = "div";

    /**
     * This is a possible HTML-tag.
     */
    public static final String HTML_TAG_LINK = "link";

    /**
     * The SPAN tag.
     */
    public static final String HTML_TAG_SPAN = "span";

    // HTML attributes

    /**
     * the height attribute.
     */
    public static final String HTML_ATTR_HEIGHT = "height";

    /**
     * the hyperlink reference attribute.
     */
    public static final String HTML_ATTR_HREF = "href";

    /**
     * This is a possible HTML attribute for the LINK tag.
     */
    public static final String HTML_ATTR_REL = "rel";

    /**
     * This is used for inline css style information
     */
    public static final String HTML_ATTR_STYLE = "style";

    /**
     * This is a possible HTML attribute for the LINK tag.
     */
    public static final String HTML_ATTR_TYPE = "type";

    /**
     * This is a possible HTML attribute.
     */
    public static final String HTML_ATTR_STYLESHEET = "stylesheet";

    /**
     * the width attribute.
     */
    public static final String HTML_ATTR_WIDTH = "width";

    /**
     * attribute for specifying externally defined CSS class
     */
    public static final String HTML_ATTR_CSS_CLASS = "class";

    /**
     * The ID attribute.
     */
    public static final String HTML_ATTR_CSS_ID = "id";

    // HTML values

    /**
     * This is a possible value for the language attribute (SCRIPT tag).
     */
    public static final String HTML_VALUE_JAVASCRIPT = "text/javascript";

    /**
     * This is a possible HTML attribute for the LINK tag.
     */
    public static final String HTML_VALUE_CSS = "text/css";

    // CSS keys

    /**
     * the CSS tag for background color
     */
    public static final String CSS_KEY_BGCOLOR = "background-color";

    /**
     * the CSS tag for text color
     */
    public static final String CSS_KEY_COLOR = "color";

    /**
     * CSS key that indicate the way something has to be displayed
     */
    public static final String CSS_KEY_DISPLAY = "display";

    /**
     * the CSS tag for the font family
     */
    public static final String CSS_KEY_FONTFAMILY = "font-family";

    /**
     * the CSS tag for the font size
     */
    public static final String CSS_KEY_FONTSIZE = "font-size";

    /**
     * the CSS tag for the font style
     */
    public static final String CSS_KEY_FONTSTYLE = "font-style";

    /**
     * the CSS tag for the font weight
     */
    public static final String CSS_KEY_FONTWEIGHT = "font-weight";

    /**
     * the CSS tag for text decorations
     */
    public static final String CSS_KEY_LINEHEIGHT = "line-height";

    /**
     * the CSS tag for the margin of an object
     */
    public static final String CSS_KEY_MARGIN = "margin";

    /**
     * the CSS tag for the margin of an object
     */
    public static final String CSS_KEY_MARGINLEFT = "margin-left";

    /**
     * the CSS tag for the margin of an object
     */
    public static final String CSS_KEY_MARGINRIGHT = "margin-right";

    /**
     * the CSS tag for the margin of an object
     */
    public static final String CSS_KEY_MARGINTOP = "margin-top";

    /**
     * the CSS tag for the margin of an object
     */
    public static final String CSS_KEY_MARGINBOTTOM = "margin-bottom";

    /**
     * the CSS tag for the margin of an object
     */
    public static final String CSS_KEY_PADDING = "padding";

    /**
     * the CSS tag for the margin of an object
     */
    public static final String CSS_KEY_PADDINGLEFT = "padding-left";

    /**
     * the CSS tag for the margin of an object
     */
    public static final String CSS_KEY_PADDINGRIGHT = "padding-right";

    /**
     * the CSS tag for the margin of an object
     */
    public static final String CSS_KEY_PADDINGTOP = "padding-top";

    /**
     * the CSS tag for the margin of an object
     */
    public static final String CSS_KEY_PADDINGBOTTOM = "padding-bottom";

    /**
     * the CSS tag for the margin of an object
     */
    public static final String CSS_KEY_BORDERCOLOR = "border-color";

    /**
     * the CSS tag for the margin of an object
     */
    public static final String CSS_KEY_BORDERWIDTH = "border-width";

    /**
     * the CSS tag for the margin of an object
     */
    public static final String CSS_KEY_BORDERWIDTHLEFT = "border-left-width";

    /**
     * the CSS tag for the margin of an object
     */
    public static final String CSS_KEY_BORDERWIDTHRIGHT = "border-right-width";

    /**
     * the CSS tag for the margin of an object
     */
    public static final String CSS_KEY_BORDERWIDTHTOP = "border-top-width";

    /**
     * the CSS tag for the margin of an object
     */
    public static final String CSS_KEY_BORDERWIDTHBOTTOM = "border-bottom-width";

    /**
     * the CSS tag for adding a page break when the document is printed
     */
    public static final String CSS_KEY_PAGE_BREAK_AFTER = "page-break-after";

    /**
     * the CSS tag for adding a page break when the document is printed
     */
    public static final String CSS_KEY_PAGE_BREAK_BEFORE = "page-break-before";

    /**
     * the CSS tag for the horizontal alignment of an object
     */
    public static final String CSS_KEY_TEXTALIGN = "text-align";

    /**
     * the CSS tag for text decorations
     */
    public static final String CSS_KEY_TEXTDECORATION = "text-decoration";

    /**
     * the CSS tag for text decorations
     */
    public static final String CSS_KEY_VERTICALALIGN = "vertical-align";

    /**
     * the CSS tag for the visibility of objects
     */
    public static final String CSS_KEY_VISIBILITY = "visibility";

    // CSS values

    /**
     * the CSS tag for background style
     */
    public static final String CSS_KEY_BG = "background";

    /**
     * value for the CSS tag for adding a page break when the document is printed
     */
    public static final String CSS_VALUE_ALWAYS = "always";

    /**
     * A possible value for the DISPLAY key
     */
    public static final String CSS_VALUE_BLOCK = "block";

    /**
     * a CSS value for text font weight
     */
    public static final String CSS_VALUE_BOLD = "bold";

    /**
     * the value if you want to hide objects.
     */
    public static final String CSS_VALUE_HIDDEN = "hidden";

    /**
     * A possible value for the DISPLAY key
     */
    public static final String CSS_VALUE_INLINE = "inline";

    /**
     * a CSS value for text font style
     */
    public static final String CSS_VALUE_ITALIC = "italic";

    /**
     * a CSS value for text decoration
     */
    public static final String CSS_VALUE_LINETHROUGH = "line-through";

    /**
     * A possible value for the DISPLAY key
     */
    public static final String CSS_VALUE_LISTITEM = "list-item";

    /**
     * a CSS value
     */
    public static final String CSS_VALUE_NONE = "none";

    /**
     * a CSS value
     */
    public static final String CSS_VALUE_NORMAL = "normal";

    /**
     * a CSS value for text font style
     */
    public static final String CSS_VALUE_OBLIQUE = "oblique";

    /**
     * A possible value for the DISPLAY key
     */
    public static final String CSS_VALUE_TABLE = "table";

    /**
     * A possible value for the DISPLAY key
     */
    public static final String CSS_VALUE_TABLEROW = "table-row";

    /**
     * A possible value for the DISPLAY key
     */
    public static final String CSS_VALUE_TABLECELL = "table-cell";

    /**
     * the CSS value for a horizontal alignment of an object
     */
    public static final String CSS_VALUE_TEXTALIGNLEFT = "left";

    /**
     * the CSS value for a horizontal alignment of an object
     */
    public static final String CSS_VALUE_TEXTALIGNRIGHT = "right";

    /**
     * the CSS value for a horizontal alignment of an object
     */
    public static final String CSS_VALUE_TEXTALIGNCENTER = "center";

    /**
     * the CSS value for a horizontal alignment of an object
     */
    public static final String CSS_VALUE_TEXTALIGNJUSTIFY = "justify";

    /**
     * a CSS value for text decoration
     */
    public static final String CSS_VALUE_UNDERLINE = "underline";

    /**
     * a default value for font-size
     *
     * @since 2.1.3
     */
    public static final float DEFAULT_FONT_SIZE = 12f;

    /**
     * Parses a length.
     *
     * @param string a length in the form of an optional + or -, followed by a number and a unit.
     * @return a float
     */

    public static float parseLength(String string) {
        int pos = 0;
        int length = string.length();
        boolean ok = true;
        while (ok && pos < length) {
            switch (string.charAt(pos)) {
                case '+':
                case '-':
                case '0':
                case '1':
                case '2':
                case '3':
                case '4':
                case '5':
                case '6':
                case '7':
                case '8':
                case '9':
                case '.':
                    pos++;
                    break;
                default:
                    ok = false;
            }
        }
        if (pos == 0) {
            return 0f;
        }
        if (pos == length) {
            return Float.parseFloat(string + "f");
        }
        float f = Float.parseFloat(string.substring(0, pos) + "f");
        string = string.substring(pos);
        // inches
        if (string.startsWith("in")) {
            return f * 72f;
        }
        // centimeters
        if (string.startsWith("cm")) {
            return (f / 2.54f) * 72f;
        }
        // millimeters
        if (string.startsWith("mm")) {
            return (f / 25.4f) * 72f;
        }
        // picas
        if (string.startsWith("pc")) {
            return f * 12f;
        }
        // default: we assume the length was measured in points
        return f;
    }

    /**
     * New method contributed by: Lubos Strapko
     *
     * @param string         a length in the form of an optional + or - followed by a number and a unit
     * @param actualFontSize font-size
     * @return a <code>float</code> number
     * @since 2.1.3
     */
    public static float parseLength(String string, float actualFontSize) {
        if (string == null) {
            return 0f;
        }
        FontSize fs = FontSize.parse(string); // it can be one of the CCS font size names (e.g. 'x-large')
        if (fs != null) {
            if (fs.isRelative()) {
                return fs.getScale() * actualFontSize;
            } else {
                return fs.getScale() * DEFAULT_FONT_SIZE;
            }
        }
<<<<<<< HEAD

=======
>>>>>>> ffdb1b9b
        int pos = 0;
        int length = string.length();
        boolean ok = true;
        while (ok && pos < length) {
            switch (string.charAt(pos)) {
                case '+':
                case '-':
                case '0':
                case '1':
                case '2':
                case '3':
                case '4':
                case '5':
                case '6':
                case '7':
                case '8':
                case '9':
                case '.':
                    pos++;
                    break;
                default:
                    ok = false;
            }
        }
        if (pos == 0) {
            return 0f;
        }
        if (pos == length) {
            return Float.parseFloat(string + "f");
        }
        float f = Float.parseFloat(string.substring(0, pos) + "f");
        string = string.substring(pos);
        // inches
        if (string.startsWith("in")) {
            return f * 72f;
        }
        // centimeters
        if (string.startsWith("cm")) {
            return (f / 2.54f) * 72f;
        }
        // millimeters
        if (string.startsWith("mm")) {
            return (f / 25.4f) * 72f;
        }
        // picas
        if (string.startsWith("pc")) {
            return f * 12f;
        }
        // 1em is equal to the current font size
        if (string.startsWith("em")) {
            return f * actualFontSize;
        }
        // one ex is the x-height of a font (x-height is usually about half the
        // font-size)
        if (string.startsWith("ex")) {
            return f * actualFontSize / 2;
        }
        // percentage of current font size
        if (string.endsWith("%")) {
            return (f / 100) * actualFontSize;
        }
        // default: we assume the length was measured in points
        return f;
    }

    /**
     * Converts a <CODE>Color</CODE> into a HTML representation of this <CODE>Color</CODE>.
     *
     * @param color the <CODE>Color</CODE> that has to be converted.
     * @return the HTML representation of this <CODE>Color</CODE>
     */
    public static Color decodeColor(String color) {
        if (color == null) {
            return null;
        }
        String colorName = color.toLowerCase(Locale.ROOT).trim();
        try {
            return WebColors.getRGBColor(colorName);
        } catch (IllegalArgumentException iae) {
            return null;
        }
    }

    /**
     * This method parses a String with attributes and returns a Properties object.
     *
     * @param string a String of this form: 'key1="value1"; key2="value2";... keyN="valueN" '
     * @return a Properties object
     */
    public static Properties parseAttributes(String string) {
        Properties result = new Properties();
        if (string == null) {
            return result;
        }
        StringTokenizer keyValuePairs = new StringTokenizer(string, ";");
        StringTokenizer keyValuePair;
        String key;
        String value;
        while (keyValuePairs.hasMoreTokens()) {
            keyValuePair = new StringTokenizer(keyValuePairs.nextToken(), ":");
            if (keyValuePair.hasMoreTokens()) {
                key = keyValuePair.nextToken().trim();
            } else {
                continue;
            }
            if (keyValuePair.hasMoreTokens()) {
                value = keyValuePair.nextToken().trim();
            } else {
                continue;
            }
            if (value.startsWith("\"")) {
                value = value.substring(1);
            }
            if (value.endsWith("\"")) {
                value = value.substring(0, value.length() - 1);
            }
            result.setProperty(key.toLowerCase(Locale.ROOT), value);
        }
        return result;
    }

    /**
     * Removes the comments sections of a String.
     *
     * @param string       the original String
     * @param startComment the String that marks the start of a Comment section
     * @param endComment   the String that marks the end of a Comment section.
     * @return the String stripped of its comment section
     */
    public static String removeComment(String string, String startComment,
            String endComment) {
        StringBuilder result = new StringBuilder();
        int pos = 0;
        int end = endComment.length();
        int start = string.indexOf(startComment, pos);
        while (start > -1) {
            result.append(string, pos, start);
            pos = string.indexOf(endComment, start) + end;
            start = string.indexOf(startComment, pos);
        }
        result.append(string.substring(pos));
        return result.toString();
    }

}<|MERGE_RESOLUTION|>--- conflicted
+++ resolved
@@ -492,10 +492,6 @@
                 return fs.getScale() * DEFAULT_FONT_SIZE;
             }
         }
-<<<<<<< HEAD
-
-=======
->>>>>>> ffdb1b9b
         int pos = 0;
         int length = string.length();
         boolean ok = true;
