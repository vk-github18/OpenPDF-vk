<<<<<<< HEAD
# OpenPDF is a Java PDF library, forked from iText #
This is a fork of OpenPDF (https://github.com/LibrePDF/OpenPDF).

## Contributing ##
Please contribute to the original OpenPDF repository, https://github.com/LibrePDF/OpenPDF.

## License ##
GNU General Lesser Public License (LGPL) version 3.0 - http://www.gnu.org/licenses/lgpl.html
Mozilla Public License Version 2.0 - http://www.mozilla.org/MPL/2.0/
=======
# OpenPDF is an open source Java library for PDF files #

OpenPDF is a Java library for creating and editing PDF files with a LGPL and MPL open source license. OpenPDF is the LGPL/MPL open source successor of iText, and is based on a fork, of a fork, of iText 4 svn tag. We welcome contributions from other developers. Please feel free to submit pull-requests and bugreports to this GitHub repository.

[![Join the chat at https://gitter.im/LibrePDF/OpenPDF](https://badges.gitter.im/LibrePDF/OpenPDF.svg)](https://gitter.im/LibrePDF/OpenPDF) [![Build Status](https://travis-ci.org/LibrePDF/OpenPDF.svg?branch=master)](https://travis-ci.org/LibrePDF/OpenPDF) [![Maven Central](https://maven-badges.herokuapp.com/maven-central/com.github.librepdf/openpdf/badge.svg)](https://maven-badges.herokuapp.com/maven-central/com.github.librepdf/openpdf) [![License (LGPL version 3.0)](https://img.shields.io/badge/license-GNU%20LGPL%20version%203.0-blue.svg?style=flat-square)](http://opensource.org/licenses/LGPL-3.0) [![License (MPL)](https://img.shields.io/badge/license-Mozilla%20Public%20License-yellow.svg?style=flat-square)](http://opensource.org/licenses/MPL-2.0)

## OpenPDF version 1.2.10 released 2019-02-05 ##
Get version 1.2.10 here - https://github.com/LibrePDF/OpenPDF/releases/tag/1.2.10

- [Previous releases](https://github.com/LibrePDF/OpenPDF/releases)


## Use OpenPDF as Maven dependency
Add this to your pom.xml file to use the latest version of OpenPDF:

        <dependency>
            <groupId>com.github.librepdf</groupId>
            <artifactId>openpdf</artifactId>
            <version>1.2.10</version>
        </dependency>

## License ##

GNU General Lesser Public License (LGPL) version 3.0 - http://www.gnu.org/licenses/lgpl.html

Mozilla Public License Version 2.0 - http://www.mozilla.org/MPL/2.0/

We want OpenPDF to consist of source code which is consistently licensed with the LGPL and MPL licences only. This also means that any new contributions to the project must have a dual LGPL and MPL license only.

## Documentation ##
- [Examples](pdf-toolbox/src/test/java/com/lowagie/examples/)
- [JavaDoc](https://librepdf.github.io/OpenPDF/docs-1-2-7/?)
- [Tutorial](https://github.com/LibrePDF/OpenPDF/wiki/Tutorial) (wiki, work in progress)


## Background ##

OpenPDF is open source software with a LGPL and MPL license. It is a fork of iText version 4, more specifically iText svn tag 4.2.0, which was hosted publicly on sourceforge with LGPL and MPL license headers in the source code, and lgpl and mpl license documents in the svn repository.
Beginning with version 5.0 of iText, the developers have moved to the AGPL to improve their ability to sell commercial licenses. 

## Contributing ##
Release the hounds!  Please send all pull requests.
Make sure that your contributions can be released with a dual LGPL and MPL license. In particular, pull requests to the OpenPDF project must only contain code that you have written yourself. GPL or AGPL licensed code will not be acceptable.

### Coding Style ###
- Code indentation style is 4 spaces.
- Generally try to preserve the coding style in the file you are modifying.

## Dependencies ##
### Required Dependencies: ###
 - Java 8 or later is required to use OpenPDF.
 - [Juniversalchardet](https://github.com/albfernandez/juniversalchardet)

### Optional: ###

  - [BouncyCastle](https://www.bouncycastle.org/) 1.60
    - Provider
    - PKIX/CMS
 - [TwelveMonkeys imageio-tiff](https://github.com/haraldk/TwelveMonkeys/) - optional by default, but required if TIFF image support is needed.    
 - JUnit 5 - for unit testing
 - JFreeChart - for testing graphical examples
   - JFreeChart
   - JCommon
   - Servlet
 - DOM4j is required for the pdf-swing submodule.
>>>>>>> aae2656d
<|MERGE_RESOLUTION|>--- conflicted
+++ resolved
@@ -1,14 +1,3 @@
-<<<<<<< HEAD
-# OpenPDF is a Java PDF library, forked from iText #
-This is a fork of OpenPDF (https://github.com/LibrePDF/OpenPDF).
-
-## Contributing ##
-Please contribute to the original OpenPDF repository, https://github.com/LibrePDF/OpenPDF.
-
-## License ##
-GNU General Lesser Public License (LGPL) version 3.0 - http://www.gnu.org/licenses/lgpl.html
-Mozilla Public License Version 2.0 - http://www.mozilla.org/MPL/2.0/
-=======
 # OpenPDF is an open source Java library for PDF files #
 
 OpenPDF is a Java library for creating and editing PDF files with a LGPL and MPL open source license. OpenPDF is the LGPL/MPL open source successor of iText, and is based on a fork, of a fork, of iText 4 svn tag. We welcome contributions from other developers. Please feel free to submit pull-requests and bugreports to this GitHub repository.
@@ -73,5 +62,4 @@
    - JFreeChart
    - JCommon
    - Servlet
- - DOM4j is required for the pdf-swing submodule.
->>>>>>> aae2656d
+ - DOM4j is required for the pdf-swing submodule.